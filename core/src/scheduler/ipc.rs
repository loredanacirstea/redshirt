--- conflicted
+++ resolved
@@ -429,30 +429,8 @@
                 response,
                 ..
             } => {
-<<<<<<< HEAD
-                debug_assert_eq!(*thread.user_data(), Thread::ReadyToRun);
-                *thread.user_data() = Thread::InProcess;
-
-                // TODO: lots of unwraps here
-                assert_eq!(params.len(), 3);
-                let msg_id = {
-                    let addr = params[0].try_into::<i32>().unwrap() as u32;
-                    let buf = thread.read_memory(addr, 8).unwrap();
-                    MessageId::from(byteorder::LittleEndian::read_u64(&buf))
-                };
-                let message = {
-                    let addr = params[1].try_into::<i32>().unwrap() as u32;
-                    let sz = params[2].try_into::<i32>().unwrap() as u32;
-                    EncodedMessage(thread.read_memory(addr, sz).unwrap())
-                };
-                let pid = thread.pid();
-                thread.resume(None);
-                *thread.user_data() = Thread::ReadyToRun;
-                self.answer_message_inner(msg_id, Ok(message))
-=======
                 // TODO: check ownership of the message
                 self.answer_message_inner(message_id, Ok(response))
->>>>>>> b23270ed
                     .unwrap_or(CoreRunOutcomeInner::LoopAgain)
             }
 
@@ -462,17 +440,7 @@
                     .unwrap_or(CoreRunOutcomeInner::LoopAgain)
             }
 
-<<<<<<< HEAD
-            processes::RunOneOutcome::Interrupted {
-                mut thread,
-                id: Extrinsic::CancelMessage,
-                params,
-            } => CoreRunOutcomeInner::LoopAgain, // unimplemented!(),
-
-            processes::RunOneOutcome::Idle => CoreRunOutcomeInner::Idle,
-=======
             extrinsics::RunOneOutcome::Idle => CoreRunOutcomeInner::Idle,
->>>>>>> b23270ed
         }
     }
 
