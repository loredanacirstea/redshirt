--- conflicted
+++ resolved
@@ -832,13 +832,8 @@
     fn answer_message_inner(
         &mut self,
         message_id: MessageId,
-<<<<<<< HEAD
-        response: Result<&[u8], ()>,
-    ) -> Option<CoreRunOutcomeInner<T>> {
-=======
         response: Result<EncodedMessage, ()>,
     ) -> Option<CoreRunOutcomeInner> {
->>>>>>> e0543912
         if let Some(emitter_pid) = self.messages_to_answer.remove(&message_id) {
             if let Some(mut process) = self.processes.process_by_id(emitter_pid) {
                 let actual_message = redshirt_syscalls_interface::ffi::Message::Response(
@@ -846,11 +841,7 @@
                         message_id,
                         // We a dummy value here and fill it up later when actually delivering the message.
                         index_in_list: 0,
-<<<<<<< HEAD
-                        actual_data: response.map(|r| r.to_vec()),
-=======
                         actual_data: response.map(|r| r.0.to_vec()),
->>>>>>> e0543912
                     },
                 );
 
