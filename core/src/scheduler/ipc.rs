--- conflicted
+++ resolved
@@ -622,10 +622,7 @@
     // TODO: better API
     pub fn answer_message(&self, message_id: MessageId, response: Result<EncodedMessage, ()>) {
         let ret = self.answer_message_inner(message_id, response);
-<<<<<<< HEAD
-=======
         // TODO: ret can be none if message has been cancelled
->>>>>>> a24db559
         //assert!(ret.is_none());
     }
 
