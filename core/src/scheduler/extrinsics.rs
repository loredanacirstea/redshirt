// Copyright (C) 2019-2020-2020  Pierre Krieger
//
// This program is free software: you can redistribute it and/or modify
// it under the terms of the GNU General Public License as published by
// the Free Software Foundation, either version 3 of the License, or
// (at your option) any later version.
//
// This program is distributed in the hope that it will be useful,
// but WITHOUT ANY WARRANTY; without even the implied warranty of
// MERCHANTABILITY or FITNESS FOR A PARTICULAR PURPOSE.  See the
// GNU General Public License for more details.
//
// You should have received a copy of the GNU General Public License
// along with this program.  If not, see <https://www.gnu.org/licenses/>.

use crate::module::Module;
use crate::scheduler::{processes, vm};
use crate::sig;
use crate::{InterfaceHash, MessageId};

use alloc::{rc::Rc, vec, vec::Vec};
use byteorder::{ByteOrder as _, LittleEndian};
use core::{cell::RefCell, convert::TryFrom as _, fmt, mem};
use redshirt_syscalls::{EncodedMessage, Pid, ThreadId};

/// Wrapper around [`ProcessesCollection`](processes::ProcessesCollection), but that interprets
/// the extrinsic calls and keeps track of the state in which pending threads are in.
///
/// The generic parameters `TPud` and `TTud` are "user data"s that are stored respectively per
/// process and per thread, and allows the user to put extra information associated to a process
/// or a thread.
pub struct ProcessesCollectionExtrinsics<TPud, TTud> {
    inner: RefCell<
        processes::ProcessesCollection<
            Extrinsic,
            LocalProcessUserData<TPud>,
            LocalThreadUserData<TTud>,
        >,
    >,
    // TODO: implement
    /*/// List of processes that have died but that we haven't reported yet to the outside because
    /// they are locked.
    dead_processes: ,*/
}

/// Prototype for a `ProcessesCollectionExtrinsics` under construction.
pub struct ProcessesCollectionExtrinsicsBuilder {
    inner: processes::ProcessesCollectionBuilder<Extrinsic>,
}

/// Access to a process within the collection.
pub struct ProcessesCollectionExtrinsicsProc<'a, TPud, TTud> {
    parent: &'a ProcessesCollectionExtrinsics<TPud, TTud>,
    pid: Pid,
    user_data: Rc<TPud>,
}

/// Access to a thread within the collection that is in an interrupted state.
///
/// Implements the [`ProcessesCollectionExtrinsicsThreadAccess`] trait.
pub enum ProcessesCollectionExtrinsicsThread<'a, TPud, TTud> {
    EmitMessage(ProcessesCollectionExtrinsicsThreadEmitMessage<'a, TPud, TTud>),
    WaitNotification(ProcessesCollectionExtrinsicsThreadWaitNotification<'a, TPud, TTud>),
}

/// Access to a thread within the collection.
///
/// Implements the [`ProcessesCollectionExtrinsicsThreadAccess`] trait.
pub struct ProcessesCollectionExtrinsicsThreadEmitMessage<'a, TPud, TTud> {
    parent: &'a ProcessesCollectionExtrinsics<TPud, TTud>,
    tid: ThreadId,
    process_user_data: Rc<TPud>,

    /// External user data of the thread, extracted from the collection while the lock is held.
    ///
    /// Always `Some` while this struct is alive. Extracted only in the `Drop` implementation.
    thread_user_data: Option<TTud>,
}

/// Access to a thread within the collection.
///
/// Implements the [`ProcessesCollectionExtrinsicsThreadAccess`] trait.
pub struct ProcessesCollectionExtrinsicsThreadWaitNotification<'a, TPud, TTud> {
    parent: &'a ProcessesCollectionExtrinsics<TPud, TTud>,
    tid: ThreadId,
    process_user_data: Rc<TPud>,

    /// External user data of the thread, extracted from the collection while the lock is held.
    ///
    /// Always `Some` while this struct is alive. Extracted only in the `Drop` implementation.
    thread_user_data: Option<TTud>,
}

/// Common trait amongst all the thread accessor structs.
pub trait ProcessesCollectionExtrinsicsThreadAccess<'a> {
    type ProcessUserData;
    type ThreadUserData;

    // TODO: make it return handle to process instead?

    /// Returns the id of the thread. Allows later retrieval by calling
    /// [`thread_by_id`](ProcessesCollectionExtrinsics::thread_by_id).
    ///
    /// [`ThreadId`]s are unique within a [`ProcessesCollectionExtrinsics`], independently from the
    /// process.
    fn tid(&mut self) -> ThreadId;

    /// Returns the [`Pid`] of the process. Allows later retrieval by calling
    /// [`process_by_id`](ProcessesCollectionExtrinsics::process_by_id).
    fn pid(&self) -> Pid;

    /// Returns the user data that is associated to the process.
    fn process_user_data(&self) -> &Self::ProcessUserData;

    /// Returns the user data that is associated to the thread.
    fn user_data(&mut self) -> &mut Self::ThreadUserData;
}

/// Error that can happen when calling `interrupted_thread_by_id`.
#[derive(Debug)]
pub enum ThreadByIdErr {
    /// Thread is either running, waiting to be run, dead, or has never existed.
    RunningOrDead,
    /// Thread is already locked.
    AlreadyLocked,
}

/// Possible function available to processes.
#[derive(Debug, Clone, PartialEq, Eq)]
enum Extrinsic {
    NextMessage,
    EmitMessage,
    EmitMessageError,
    EmitAnswer,
    CancelMessage,
}

/// Structure passed to the underlying [`processes::ProcessesCollection`] that tracks the state
/// of a process.
#[derive(Debug)]
struct LocalProcessUserData<TPud> {
    /// User data decided by the user.
    external_user_data: Rc<TPud>,
}

/// Structure passed to the underlying [`processes::ProcessesCollection`] that tracks the state
/// of a thread.
#[derive(Debug)]
struct LocalThreadUserData<TTud> {
    /// State of a thread.
    state: LocalThreadState,
    /// User data decided by the user. When the thread is locked, this user data is extracted
    /// and stored locally in the lock. The data is put back when the thread is unlocked.
    external_user_data: Option<TTud>,
}

/// State of a thread. Private. Stored within the [`processes::ProcessesCollection`].
#[derive(Debug)]
enum LocalThreadState {
    /// Thread is ready to run, running, or has just called an extrinsic and the call is being
    /// processed.
    ReadyToRun,

    /// The thread is sleeping and waiting for a notification to come.
    NotificationWait(NotificationWait),

    /// The thread called `emit_message` and wants to emit a message on an interface.
    EmitMessage(EmitMessage),
}

/// How a process is waiting for messages.
#[derive(Debug, PartialEq, Eq)]
struct NotificationWait {
    /// Identifiers of the notifications we are waiting upon. Copy of what is in the process's
    /// memory.
    notifs_ids: Vec<MessageId>,
    /// Offset within the memory of the process where the list of notifications to wait upon is
    /// located. This is necessary as we have to zero.
    notifs_ids_ptr: u32,
    /// Offset within the memory of the process where to write the received notifications.
    out_pointer: u32,
    /// Size of the memory of the process dedicated to receiving the notifications.
    out_size: u32,
    /// Whether to block the thread if no notification is available.
    block: bool,
}

/// How a process is emitting a message.
#[derive(Debug, PartialEq, Eq)]
struct EmitMessage {
    /// Interface we want to emit the message on.
    interface: InterfaceHash,
    /// Where to write back the message ID, or `None` if no answer is expected.
    message_id_write: Option<u32>,
    /// Message itself. Needs to be delivered to the handler once it is registered.
    message: EncodedMessage,
    /// True if we're allowed to block the thread to wait for an interface handler to be
    /// available.
    allow_delay: bool,
}

/// How a process is emitting a response.
#[derive(Debug, PartialEq, Eq)]
struct EmitAnswer {
    /// Message to answer.
    message_id: MessageId,
    /// The response itself.
    response: EncodedMessage,
}

/// Outcome of the [`run`](ProcessesCollectionExtrinsics::run) function.
#[derive(Debug)]
pub enum RunOneOutcome<'a, TPud, TTud> {
    /// Either the main thread of a process has finished, or a fatal error was encountered.
    ///
    /// The process no longer exists.
    ProcessFinished {
        /// Pid of the process that has finished.
        pid: Pid,

        /// User data of the process.
        user_data: TPud,

        /// Id and user datas of all the threads of the process. The first element is the main
        /// thread's.
        /// These threads no longer exist.
        dead_threads: Vec<(ThreadId, TTud)>,

        /// Value returned by the main thread that has finished, or error that happened.
        outcome: Result<Option<wasmi::RuntimeValue>, wasmi::Trap>,
    },

    /// A thread in a process has finished.
    ThreadFinished {
        /// Thread which has finished.
        thread_id: ThreadId,

        /// Process whose thread has finished.
        process: ProcessesCollectionExtrinsicsProc<'a, TPud, TTud>,

        /// User data of the thread.
        user_data: TTud,

        /// Value returned by the function that was executed.
        value: Option<wasmi::RuntimeValue>,
    },

    /// A thread in a process wants to emit a message.
    ThreadEmitMessage(ProcessesCollectionExtrinsicsThreadEmitMessage<'a, TPud, TTud>),

    /// A thread in a process is waiting for an incoming notification.
    ThreadWaitNotification(ProcessesCollectionExtrinsicsThreadWaitNotification<'a, TPud, TTud>),

    /// A thread in a process wants to answer a message.
    ThreadEmitAnswer {
        /// Thread that wants to emit an answer.
        thread_id: ThreadId,

        /// Process that the thread belongs to.
        process: ProcessesCollectionExtrinsicsProc<'a, TPud, TTud>,

        /// Message to answer.
        message_id: MessageId,

        /// The answer it self.
        response: EncodedMessage,
    },

    /// A thread in a process wants to notify that a message is erroneous.
    ThreadEmitMessageError {
        /// Thread that wants to emit a message error.
        thread_id: ThreadId,

        /// Process that the thread belongs to.
        process: ProcessesCollectionExtrinsicsProc<'a, TPud, TTud>,

        /// Message that is erroneous.
        message_id: MessageId,
    },

    /// A thread in a process wants to notify that a message is to be cancelled.
    ThreadCancelMessage {
        /// Thread that wants to emit a cancellation.
        thread_id: ThreadId,

        /// Process that the thread belongs to.
        process: ProcessesCollectionExtrinsicsProc<'a, TPud, TTud>,

        /// Message that must be cancelled.
        message_id: MessageId,
    },

    /// No thread is ready to run. Nothing was done.
    Idle,
}

impl<TPud, TTud> ProcessesCollectionExtrinsics<TPud, TTud> {
    /// Creates a new process state machine from the given module.
    ///
    /// The closure is called for each import that the module has. It must assign a number to each
    /// import, or return an error if the import can't be resolved. When the VM calls one of these
    /// functions, this number will be returned back in order for the user to know how to handle
    /// the call.
    ///
    /// A single main thread (whose user data is passed by parameter) is automatically created and
    /// is paused at the start of the "_start" function of the module.
    pub fn execute(
        &self,
        module: &Module,
        proc_user_data: TPud,
        main_thread_user_data: TTud,
    ) -> Result<ProcessesCollectionExtrinsicsProc<TPud, TTud>, vm::NewErr> {
        let external_user_data = Rc::new(proc_user_data);
        let proc_user_data = LocalProcessUserData {
            external_user_data: external_user_data.clone(),
        };
        let main_thread_user_data = LocalThreadUserData {
            state: LocalThreadState::ReadyToRun,
            external_user_data: Some(main_thread_user_data),
        };
        let pid = self
            .inner
            .borrow_mut()
            .execute(module, proc_user_data, main_thread_user_data)?
            .pid();
        Ok(ProcessesCollectionExtrinsicsProc {
            parent: self,
            pid,
            user_data: external_user_data,
        })
    }

    /// Runs one thread amongst the collection.
    ///
    /// Which thread is run is implementation-defined and no guarantee is made.
    pub fn run(&self) -> RunOneOutcome<TPud, TTud> {
        let mut inner = self.inner.borrow_mut();
        match inner.run() {
            processes::RunOneOutcome::ProcessFinished {
                pid,
                user_data,
                dead_threads,
                outcome,
            } => {
                // If the process isn't locked, we immediately report that the process has
                // finished.
                if Rc::strong_count(&user_data.external_user_data) == 1 {
                    return RunOneOutcome::ProcessFinished {
                        pid,
                        user_data: match Rc::try_unwrap(user_data.external_user_data) {
                            Ok(ud) => ud,
                            Err(_) => panic!(),
                        },
                        dead_threads: dead_threads
                            .into_iter()
                            .map(|(id, state)| (id, state.external_user_data.unwrap()))
                            .collect(), // TODO: meh for allocation
                        outcome,
                    };
                }

                // TODO: hold a list of dead processes; not needed at the moment because we are
                // single-threaded and the caller doesn't hold proc locks for a long time
                unimplemented!()
            }
            processes::RunOneOutcome::ThreadFinished {
                process,
                user_data,
                value,
                thread_id,
            } => {
                debug_assert!(user_data.state.is_ready_to_run());
                RunOneOutcome::ThreadFinished {
                    thread_id,
                    process: self.process_by_id(process.pid()).unwrap(),
                    user_data: match user_data.external_user_data {
                        Some(ud) => ud,
                        None => panic!(),
                    },
                    value,
                }
            }
            processes::RunOneOutcome::Idle => RunOneOutcome::Idle,

            processes::RunOneOutcome::Interrupted {
                mut thread,
                id: Extrinsic::NextMessage,
                params,
            } => {
                debug_assert!(thread.user_data().state.is_ready_to_run());
                let next_msg = match parse_extrinsic_next_notification(&mut thread, params) {
                    Ok(m) => m,
                    Err(_) => panic!(), // TODO:
                };
                thread.user_data().state = LocalThreadState::NotificationWait(next_msg);
                let process_user_data = thread.process_user_data().external_user_data.clone();
                let thread_user_data = thread.user_data().external_user_data.take().unwrap();
                RunOneOutcome::ThreadWaitNotification(
                    ProcessesCollectionExtrinsicsThreadWaitNotification {
                        parent: self,
                        tid: thread.tid(),
                        process_user_data,
                        thread_user_data: Some(thread_user_data),
                    },
                )
            }

            processes::RunOneOutcome::Interrupted {
                mut thread,
                id: Extrinsic::EmitMessage,
                params,
            } => {
                debug_assert!(thread.user_data().state.is_ready_to_run());
                let emit_msg = match parse_extrinsic_emit_message(&mut thread, params) {
                    Ok(m) => m,
                    Err(_) => panic!(), // TODO:
                };
                thread.user_data().state = LocalThreadState::EmitMessage(emit_msg);
                let process_user_data = thread.process_user_data().external_user_data.clone();
                let thread_user_data = thread.user_data().external_user_data.take().unwrap();
                RunOneOutcome::ThreadEmitMessage(ProcessesCollectionExtrinsicsThreadEmitMessage {
                    parent: self,
                    tid: thread.tid(),
                    process_user_data,
                    thread_user_data: Some(thread_user_data),
                })
            }

            processes::RunOneOutcome::Interrupted {
                mut thread,
                id: Extrinsic::EmitAnswer,
                params,
            } => {
                debug_assert!(thread.user_data().state.is_ready_to_run());
                debug_assert!(thread.user_data().external_user_data.is_some());
                let emit_resp = match parse_extrinsic_emit_answer(&mut thread, params) {
                    Ok(m) => m,
                    Err(_) => panic!(), // TODO:
                };
                thread.resume(None);
                let pid = thread.pid();
                let thread_id = thread.tid();
                let proc_user_data = inner
                    .process_by_id(pid)
                    .unwrap()
                    .user_data()
                    .external_user_data
                    .clone();
                RunOneOutcome::ThreadEmitAnswer {
                    process: ProcessesCollectionExtrinsicsProc {
                        parent: self,
                        pid,
                        user_data: proc_user_data,
                    },
                    thread_id,
                    message_id: emit_resp.message_id,
                    response: emit_resp.response,
                }
            }

            processes::RunOneOutcome::Interrupted {
                mut thread,
                id: Extrinsic::EmitMessageError,
                params,
            } => {
                debug_assert!(thread.user_data().state.is_ready_to_run());
                debug_assert!(thread.user_data().external_user_data.is_some());
                let emit_msg_error = match parse_extrinsic_emit_message_error(&mut thread, params) {
                    Ok(m) => m,
                    Err(_) => panic!(), // TODO:
                };
                thread.resume(None);
                let pid = thread.pid();
                let thread_id = thread.tid();
                let proc_user_data = inner
                    .process_by_id(pid)
                    .unwrap()
                    .user_data()
                    .external_user_data
                    .clone();
                RunOneOutcome::ThreadEmitMessageError {
                    process: ProcessesCollectionExtrinsicsProc {
                        parent: self,
                        pid,
                        user_data: proc_user_data,
                    },
                    thread_id,
                    message_id: emit_msg_error,
                }
            }

            processes::RunOneOutcome::Interrupted {
                mut thread,
                id: Extrinsic::CancelMessage,
                params,
            } => {
                debug_assert!(thread.user_data().state.is_ready_to_run());
                debug_assert!(thread.user_data().external_user_data.is_some());
                let emit_cancel = match parse_extrinsic_cancel_message(&mut thread, params) {
                    Ok(m) => m,
                    Err(_) => panic!(), // TODO:
                };
                thread.resume(None);
                let pid = thread.pid();
                let thread_id = thread.tid();
                let proc_user_data = inner
                    .process_by_id(pid)
                    .unwrap()
                    .user_data()
                    .external_user_data
                    .clone();
                RunOneOutcome::ThreadCancelMessage {
                    process: ProcessesCollectionExtrinsicsProc {
                        parent: self,
                        pid,
                        user_data: proc_user_data,
                    },
                    thread_id,
                    message_id: emit_cancel,
                }
            }
        }
    }

    /// Returns a process by its [`Pid`], if it exists.
    ///
    /// This function returns a "lock".
    /// While the lock is held, it isn't possible for a [`RunOneOutcome::ProcessFinished`]
    /// message to be returned.
    ///
    /// If a program crashes or finishes while a lock is held, it is marked as dying and the
    /// termination is delayed until the point when all locks have been released.
    pub fn process_by_id(&self, pid: Pid) -> Option<ProcessesCollectionExtrinsicsProc<TPud, TTud>> {
        let mut inner = self.inner.borrow_mut();
        let inner = inner.process_by_id(pid)?;
        Some(ProcessesCollectionExtrinsicsProc {
            parent: self,
            pid,
            user_data: inner.user_data().external_user_data.clone(),
        })
    }

    /// Returns a thread by its [`ThreadId`], if it exists and is not running.
    ///
    /// It is only possible to access threads that aren't currently running.
    ///
    /// This function returns a "lock".
    /// Calling `interrupted_thread_by_id` again on the same thread will return
    /// `Err(ThreadByIdErr::AlreadyLocked)`.
    ///
    /// This lock is also implicitely a lock against the process that owns the thread.
    /// See [`ProcessesCollectionExtrinsics::process_by_id`].
    pub fn interrupted_thread_by_id(
        &self,
        id: ThreadId,
    ) -> Result<ProcessesCollectionExtrinsicsThread<TPud, TTud>, ThreadByIdErr> {
        let mut inner = self.inner.borrow_mut();
        let mut inner = inner.thread_by_id(id).ok_or(ThreadByIdErr::RunningOrDead)?;

        // Checking thread locked state.
        if inner.user_data().external_user_data.is_none() {
            return Err(ThreadByIdErr::AlreadyLocked);
        }

        match inner.user_data().state {
            LocalThreadState::ReadyToRun => {
                debug_assert!(inner.user_data().external_user_data.is_some());
                Err(ThreadByIdErr::RunningOrDead)
            }
            LocalThreadState::EmitMessage(_) => {
                let process_user_data = inner.process_user_data().external_user_data.clone();
                let thread_user_data = inner.user_data().external_user_data.take().unwrap();

                Ok(From::from(ProcessesCollectionExtrinsicsThreadEmitMessage {
                    parent: self,
                    tid: id,
                    process_user_data,
                    thread_user_data: Some(thread_user_data),
                }))
            }
            LocalThreadState::NotificationWait(_) => {
                let process_user_data = inner.process_user_data().external_user_data.clone();
                let thread_user_data = inner.user_data().external_user_data.take().unwrap();

                Ok(From::from(
                    ProcessesCollectionExtrinsicsThreadWaitNotification {
                        parent: self,
                        tid: id,
                        process_user_data,
                        thread_user_data: Some(thread_user_data),
                    },
                ))
            }
        }
    }
}

impl Default for ProcessesCollectionExtrinsicsBuilder {
    fn default() -> ProcessesCollectionExtrinsicsBuilder {
        let inner = processes::ProcessesCollectionBuilder::default()
            .with_extrinsic(
                "redshirt",
                "next_notification",
                sig!((I32, I32, I32, I32, I32) -> I32),
                Extrinsic::NextMessage,
            )
            .with_extrinsic(
                "redshirt",
                "emit_message",
                sig!((I32, I32, I32, I32, I32, I32) -> I32),
                Extrinsic::EmitMessage,
            )
            .with_extrinsic(
                "redshirt",
                "emit_message_error",
                sig!((I32)),
                Extrinsic::EmitMessageError,
            )
            .with_extrinsic(
                "redshirt",
                "emit_answer",
                sig!((I32, I32, I32)),
                Extrinsic::EmitAnswer,
            )
            .with_extrinsic(
                "redshirt",
                "cancel_message",
                sig!((I32)),
                Extrinsic::CancelMessage,
            );

        ProcessesCollectionExtrinsicsBuilder { inner }
    }
}

impl ProcessesCollectionExtrinsicsBuilder {
    /// Allocates a `Pid` that will not be used by any process.
    ///
    /// > **Note**: As of the writing of this comment, this feature is only ever used to allocate
    /// >           `Pid`s that last forever. There is therefore no corresponding "unreserve_pid"
    /// >           method that frees such an allocated `Pid`. If there is ever a need to free
    /// >           these `Pid`s, such a method should be added.
    pub fn reserve_pid(&mut self) -> Pid {
        self.inner.reserve_pid()
    }

    /// Turns the builder into a [`ProcessesCollectionExtrinsics`].
    pub fn build<TPud, TTud>(self) -> ProcessesCollectionExtrinsics<TPud, TTud> {
        ProcessesCollectionExtrinsics {
            inner: RefCell::new(self.inner.build()),
        }
    }
}

impl<'a, TPud, TTud> ProcessesCollectionExtrinsicsProc<'a, TPud, TTud> {
    /// Returns the [`Pid`] of the process. Allows later retrieval by calling
    /// [`process_by_id`](ProcessesCollection::process_by_id).
    pub fn pid(&self) -> Pid {
        self.pid
    }

    /// Returns the user data that is associated to the process.
    pub fn user_data(&self) -> &TPud {
        &self.user_data
    }

    /// Adds a new thread to the process, starting the function with the given index and passing
    /// the given parameters.
    ///
    /// > **Note**: The "function ID" is the index of the function in the WASM module. WASM
    /// >           doesn't have function pointers. Instead, all the functions are part of a single
    /// >           global array of functions.
    // TODO: don't expose wasmi::RuntimeValue in the API
    pub fn start_thread(
        &self,
        fn_index: u32,
        params: Vec<wasmi::RuntimeValue>,
        user_data: TTud,
    ) -> Result<(), vm::StartErr> {
        let mut inner = self.parent.inner.borrow_mut();
        let inner = inner.process_by_id(self.pid).unwrap();

        inner.start_thread(
            fn_index,
            params,
            LocalThreadUserData {
                state: LocalThreadState::ReadyToRun,
                external_user_data: Some(user_data),
            },
        )?;

        Ok(())
    }

    /// Returns a list of all threads that are in an interrupted state.
    // TODO: what about the threads that are interrupted by already locked?
    // TODO: implement better
    pub fn interrupted_threads(
        &self,
    ) -> impl Iterator<Item = ProcessesCollectionExtrinsicsThread<'a, TPud, TTud>> {
        let mut inner = self.parent.inner.borrow_mut();
        let inner = inner.process_by_id(self.pid).unwrap();

        let mut out = Vec::new();

        let mut thread = Some(inner.main_thread());
        while let Some(mut thread_inner) = thread.take() {
            out.push(thread_inner.tid());
            thread = thread_inner.next_thread();
        }

        let parent = self.parent;
        out.into_iter().filter_map(move |tid| {
            match parent.interrupted_thread_by_id(tid) {
                Ok(t) => Some(t),
                Err(ThreadByIdErr::AlreadyLocked) => unimplemented!(), // TODO: what to do here?
                Err(ThreadByIdErr::RunningOrDead) => None,
            }
        })
    }

    /// Marks the process as aborting.
    ///
    /// The termination will happen after all locks to this process have been released.
    ///
    /// Calling [`abort`] a second time or more has no effect.
    pub fn abort(&self) {
        unimplemented!() // TODO:
    }
}

impl<'a, TPud, TTud> fmt::Debug for ProcessesCollectionExtrinsicsProc<'a, TPud, TTud>
where
    TPud: fmt::Debug,
    TTud: fmt::Debug,
{
    fn fmt(&self, f: &mut fmt::Formatter) -> fmt::Result {
        // TODO: improve
        f.debug_tuple("ProcessesCollectionExtrinsicsProc").finish()
    }
}

impl<'a, TPud, TTud> From<ProcessesCollectionExtrinsicsThreadEmitMessage<'a, TPud, TTud>>
    for ProcessesCollectionExtrinsicsThread<'a, TPud, TTud>
{
    fn from(thread: ProcessesCollectionExtrinsicsThreadEmitMessage<'a, TPud, TTud>) -> Self {
        ProcessesCollectionExtrinsicsThread::EmitMessage(thread)
    }
}

impl<'a, TPud, TTud> From<ProcessesCollectionExtrinsicsThreadWaitNotification<'a, TPud, TTud>>
    for ProcessesCollectionExtrinsicsThread<'a, TPud, TTud>
{
    fn from(thread: ProcessesCollectionExtrinsicsThreadWaitNotification<'a, TPud, TTud>) -> Self {
        ProcessesCollectionExtrinsicsThread::WaitNotification(thread)
    }
}

impl<'a, TPud, TTud> ProcessesCollectionExtrinsicsThreadAccess<'a>
    for ProcessesCollectionExtrinsicsThread<'a, TPud, TTud>
{
    type ProcessUserData = TPud;
    type ThreadUserData = TTud;

    fn tid(&mut self) -> ThreadId {
        match self {
            ProcessesCollectionExtrinsicsThread::EmitMessage(t) => t.tid(),
            ProcessesCollectionExtrinsicsThread::WaitNotification(t) => t.tid(),
        }
    }

    fn pid(&self) -> Pid {
        match self {
            ProcessesCollectionExtrinsicsThread::EmitMessage(t) => t.pid(),
            ProcessesCollectionExtrinsicsThread::WaitNotification(t) => t.pid(),
        }
    }

    fn process_user_data(&self) -> &TPud {
        match self {
            ProcessesCollectionExtrinsicsThread::EmitMessage(t) => t.process_user_data(),
            ProcessesCollectionExtrinsicsThread::WaitNotification(t) => t.process_user_data(),
        }
    }

    fn user_data(&mut self) -> &mut TTud {
        match self {
            ProcessesCollectionExtrinsicsThread::EmitMessage(t) => t.user_data(),
            ProcessesCollectionExtrinsicsThread::WaitNotification(t) => t.user_data(),
        }
    }
}

impl<'a, TPud, TTud> fmt::Debug for ProcessesCollectionExtrinsicsThread<'a, TPud, TTud>
where
    TPud: fmt::Debug,
    TTud: fmt::Debug,
{
    fn fmt(&self, f: &mut fmt::Formatter) -> fmt::Result {
        match self {
            ProcessesCollectionExtrinsicsThread::EmitMessage(t) => fmt::Debug::fmt(t, f),
            ProcessesCollectionExtrinsicsThread::WaitNotification(t) => fmt::Debug::fmt(t, f),
        }
    }
}

impl<'a, TPud, TTud> ProcessesCollectionExtrinsicsThreadEmitMessage<'a, TPud, TTud> {
    /// Returns true if the caller wants an answer to the message.
    pub fn needs_answer(&mut self) -> bool {
        let mut inner = self.parent.inner.borrow_mut();
        let mut inner = inner.thread_by_id(self.tid).unwrap();

        if let LocalThreadState::EmitMessage(ref emit) = inner.user_data().state {
            emit.message_id_write.is_some()
        } else {
            unreachable!()
        }
    }

    /// Returns the interface to emit the message on.
    pub fn emit_interface(&mut self) -> InterfaceHash {
        let mut inner = self.parent.inner.borrow_mut();
        let mut inner = inner.thread_by_id(self.tid).unwrap();

        if let LocalThreadState::EmitMessage(ref emit) = inner.user_data().state {
            // TODO: cloning :-/
            emit.interface.clone()
        } else {
            unreachable!()
        }
    }

    /// True if the caller allows delays.
    pub fn allow_delay(&mut self) -> bool {
        let mut inner = self.parent.inner.borrow_mut();
        let mut inner = inner.thread_by_id(self.tid).unwrap();

        if let LocalThreadState::EmitMessage(ref emit) = inner.user_data().state {
            emit.allow_delay
        } else {
            unreachable!()
        }
    }

    /// Returns the message to emit and resumes the thread.
    ///
    /// # Panic
    ///
    /// - Panics if `message_id.is_some() != thread.needs_answer()`. In other words, if
    /// `needs_answer` is true, then you **must** provide a `MessageId`.
    ///
    pub fn accept_emit(self, message_id: Option<MessageId>) -> EncodedMessage {
        let mut inner = self.parent.inner.borrow_mut();
        let mut inner = inner.thread_by_id(self.tid).unwrap();

        let emit = {
            match mem::replace(&mut inner.user_data().state, LocalThreadState::ReadyToRun) {
                LocalThreadState::EmitMessage(emit) => emit,
                _ => unreachable!(),
            }
        };

        if let Some(message_id_write) = emit.message_id_write {
            let message_id = match message_id {
                Some(m) => m,
                None => panic!(),
            };

            let mut buf = [0; 8];
            LittleEndian::write_u64(&mut buf, From::from(message_id));
            inner.write_memory(message_id_write, &buf).unwrap();
        } else {
            assert!(message_id.is_none());
        }

        inner.resume(Some(wasmi::RuntimeValue::I32(0)));
        emit.message
    }

    /// Resumes the thread, signalling an error in the emission.
    pub fn refuse_emit(self) {
        let mut inner = self.parent.inner.borrow_mut();
        let mut inner = inner.thread_by_id(self.tid).unwrap();
        inner.resume(Some(wasmi::RuntimeValue::I32(1)));
    }
}

impl<'a, TPud, TTud> ProcessesCollectionExtrinsicsThreadAccess<'a>
    for ProcessesCollectionExtrinsicsThreadEmitMessage<'a, TPud, TTud>
{
    type ProcessUserData = TPud;
    type ThreadUserData = TTud;

    fn tid(&mut self) -> ThreadId {
        self.tid
    }

    fn pid(&self) -> Pid {
        let mut inner = self.parent.inner.borrow_mut();
        inner.thread_by_id(self.tid).unwrap().pid()
    }

    fn process_user_data(&self) -> &TPud {
        &self.process_user_data
    }

    fn user_data(&mut self) -> &mut TTud {
        self.thread_user_data.as_mut().unwrap()
    }
}

impl<'a, TPud, TTud> Drop for ProcessesCollectionExtrinsicsThreadEmitMessage<'a, TPud, TTud> {
    fn drop(&mut self) {
        let mut inner = self.parent.inner.borrow_mut();
        let mut inner = inner.thread_by_id(self.tid).unwrap();
        let external_user_data = &mut inner.user_data().external_user_data;
        debug_assert!(external_user_data.is_none());
        *external_user_data = Some(self.thread_user_data.take().unwrap());
    }
}

impl<'a, TPud, TTud> fmt::Debug for ProcessesCollectionExtrinsicsThreadEmitMessage<'a, TPud, TTud>
where
    TPud: fmt::Debug,
    TTud: fmt::Debug,
{
    fn fmt(&self, f: &mut fmt::Formatter) -> fmt::Result {
        // TODO: improve
        f.debug_tuple("ProcessesCollectionExtrinsicsThreadEmitMessage")
            .finish()
    }
}

impl<'a, TPud, TTud> ProcessesCollectionExtrinsicsThreadWaitNotification<'a, TPud, TTud> {
    /// Returns the list of message IDs that the thread is waiting on. In order.
    // TODO: not great naming. we're waiting either for messages or an interface notif or a process cancelled notif
    pub fn message_ids_iter<'b>(&'b mut self) -> impl Iterator<Item = MessageId> + 'b {
        let mut inner = self.parent.inner.borrow_mut();
        let mut inner = inner.thread_by_id(self.tid).unwrap();

        if let LocalThreadState::NotificationWait(ref wait) = inner.user_data().state {
            // TODO: annoying allocation
            wait.notifs_ids
                .iter()
                .cloned()
                .collect::<Vec<_>>()
                .into_iter()
        } else {
            unreachable!()
        }
    }

    /// Returns the maximum size allowed for a notification.
    pub fn allowed_notification_size(&mut self) -> usize {
        let mut inner = self.parent.inner.borrow_mut();
        let mut inner = inner.thread_by_id(self.tid).unwrap();

        if let LocalThreadState::NotificationWait(ref wait) = inner.user_data().state {
            usize::try_from(wait.out_size).unwrap()
        } else {
            unreachable!()
        }
    }

    /// Returns true if we should block the thread waiting for a notification to come.
    pub fn block(&mut self) -> bool {
        let mut inner = self.parent.inner.borrow_mut();
        let mut inner = inner.thread_by_id(self.tid).unwrap();

        if let LocalThreadState::NotificationWait(ref wait) = inner.user_data().state {
            wait.block
        } else {
            unreachable!()
        }
    }

    /// Resume the thread, sending back a notification.
    ///
    /// `index` must be the index within the list returned by [`message_ids_iter`].
    ///
    /// # Panic
    ///
    /// - Panics if the notification is too large. You should make sure this is not the case before
    /// calling this function.
    /// - Panics if `index` is too large.
    ///
    pub fn resume_notification(self, index: usize, notif: EncodedMessage) {
        let mut inner = self.parent.inner.borrow_mut();
        let mut inner = inner.thread_by_id(self.tid).unwrap();

        let wait = {
            match mem::replace(&mut inner.user_data().state, LocalThreadState::ReadyToRun) {
                LocalThreadState::NotificationWait(wait) => wait,
                _ => unreachable!(),
            }
        };

        assert!(index < wait.notifs_ids.len());
        let notif_size_u32 = u32::try_from(notif.0.len()).unwrap();
        assert!(wait.out_size >= notif_size_u32);

        // Write the notification in the process's memory.
        match inner.write_memory(wait.out_pointer, &notif.0) {
            Ok(()) => {}
            Err(_) => panic!(), // TODO: can legit happen
        };

        // Zero the corresponding entry in the notifications to wait upon.
        match inner.write_memory(
            wait.notifs_ids_ptr + u32::try_from(index).unwrap() * 8,
            &[0; 8],
        ) {
            Ok(()) => {}
            Err(_) => panic!(), // TODO: can legit happen
        };

        inner.user_data().state = LocalThreadState::ReadyToRun;
        inner.resume(Some(wasmi::RuntimeValue::I32(
            i32::try_from(notif_size_u32).unwrap(),
        )));
    }

    /// Resume the thread, indicating that the notification is too large for the provided buffer.
    pub fn resume_notification_too_big(self, notif_size: usize) {
        let mut inner = self.parent.inner.borrow_mut();
        let mut inner = inner.thread_by_id(self.tid).unwrap();

        debug_assert!({
            let expected = match &mut inner.user_data().state {
                LocalThreadState::NotificationWait(wait) => wait.out_size,
                _ => unreachable!(),
            };
            expected < u32::try_from(notif_size).unwrap()
        });

        inner.user_data().state = LocalThreadState::ReadyToRun;
        inner.resume(Some(wasmi::RuntimeValue::I32(
            i32::try_from(notif_size).unwrap(),
        )));
    }

    /// Resume the thread, indicating that no notification is available.
    ///
    /// # Panic
    ///
    /// - Panics if [`block`](ProcessesCollectionExtrinsicsThreadWaitNotification::block) would
    /// return `true`.
    ///
    pub fn resume_no_notification(self) {
        let mut inner = self.parent.inner.borrow_mut();
        let mut inner = inner.thread_by_id(self.tid).unwrap();

        if let LocalThreadState::NotificationWait(ref wait) = inner.user_data().state {
            assert!(!wait.block);
        } else {
            unreachable!()
        }

        inner.user_data().state = LocalThreadState::ReadyToRun;
        inner.resume(Some(wasmi::RuntimeValue::I32(0)));
    }
}

impl<'a, TPud, TTud> ProcessesCollectionExtrinsicsThreadAccess<'a>
    for ProcessesCollectionExtrinsicsThreadWaitNotification<'a, TPud, TTud>
{
    type ProcessUserData = TPud;
    type ThreadUserData = TTud;

    fn tid(&mut self) -> ThreadId {
        self.tid
    }

    fn pid(&self) -> Pid {
        let mut inner = self.parent.inner.borrow_mut();
        inner.thread_by_id(self.tid).unwrap().pid()
    }

    fn process_user_data(&self) -> &TPud {
        &self.process_user_data
    }

    fn user_data(&mut self) -> &mut TTud {
        self.thread_user_data.as_mut().unwrap()
    }
}

impl<'a, TPud, TTud> Drop for ProcessesCollectionExtrinsicsThreadWaitNotification<'a, TPud, TTud> {
    fn drop(&mut self) {
        let mut inner = self.parent.inner.borrow_mut();
        let mut inner = inner.thread_by_id(self.tid).unwrap();
        let external_user_data = &mut inner.user_data().external_user_data;
        debug_assert!(external_user_data.is_none());
        *external_user_data = Some(self.thread_user_data.take().unwrap());
    }
}

impl<'a, TPud, TTud> fmt::Debug
    for ProcessesCollectionExtrinsicsThreadWaitNotification<'a, TPud, TTud>
where
    TPud: fmt::Debug,
    TTud: fmt::Debug,
{
    fn fmt(&self, f: &mut fmt::Formatter) -> fmt::Result {
        // TODO: improve
        f.debug_tuple("ProcessesCollectionExtrinsicsThreadWaitNotification")
            .finish()
    }
}

impl LocalThreadState {
    /// True if `self` is equal to [`LocalThreadState::ReadyToRun`].
    fn is_ready_to_run(&self) -> bool {
        match self {
            LocalThreadState::ReadyToRun => true,
            _ => false,
        }
    }
}

/// Analyzes a call to `next_notification` made by the given thread.
///
/// The `thread` parameter is only used in order to read memory from the process. This function
/// has no side effect.
///
/// Returns an error if the call is invalid.
fn parse_extrinsic_next_notification<TPud, TTud>(
    thread: &mut processes::ProcessesCollectionThread<TPud, LocalThreadUserData<TTud>>,
    params: Vec<wasmi::RuntimeValue>,
) -> Result<NotificationWait, ExtrinsicNextNotificationErr> {
    // We use an assert here rather than a runtime check because the WASM VM (rather than us) is
    // supposed to check the function signature.
    assert_eq!(params.len(), 5);

    let notifs_ids_ptr = u32::try_from(
        params[0]
            .try_into::<i32>()
            .ok_or(ExtrinsicNextNotificationErr::BadParameter)?,
    )
    .map_err(|_| ExtrinsicNextNotificationErr::BadParameter)?;
    // TODO: consider not copying the notification ids and read memory on demand instead
    let notifs_ids = {
<<<<<<< HEAD
        let len = u32::try_from(params[1].try_into::<i32>().ok_or(())?).map_err(|_| ())?;
        let mem = thread.read_memory(notifs_ids_ptr, len * 8)?;
        let mut out = vec![MessageId::from(0u64); usize::try_from(len).map_err(|_| ())?];
=======
        let len = u32::try_from(
            params[1]
                .try_into::<i32>()
                .ok_or(ExtrinsicNextNotificationErr::BadParameter)?,
        )
        .map_err(|_| ExtrinsicNextNotificationErr::BadParameter)?;
        if len >= 512 {
            // TODO: arbitrary limit in order to not allocate too much memory below; a bit crappy
            return Err(ExtrinsicNextNotificationErr::TooManyNotificationIds { requested: len });
        }
        let mem = thread
            .read_memory(notifs_ids_ptr, len * 8)
            .map_err(|_| ExtrinsicNextNotificationErr::BadParameter)?;
        let len_usize = usize::try_from(len)
            .map_err(|_| ExtrinsicNextNotificationErr::TooManyNotificationIds { requested: len })?;
        let mut out = vec![MessageId::from(0u64); len_usize];
>>>>>>> 518082a1
        for (o, i) in out.iter_mut().zip(mem.chunks(8)) {
            let val = byteorder::LittleEndian::read_u64(i);
            *o = MessageId::from(val);
        }
        if len >= 512 {
            // TODO: arbitrary limit in order to not allocate too much memory below; a bit crappy
            panic!("reached limit! {:?} {:?}", len, out);
            return Err(());
        }
        out
    };

    let out_pointer = u32::try_from(
        params[2]
            .try_into::<i32>()
            .ok_or(ExtrinsicNextNotificationErr::BadParameter)?,
    )
    .map_err(|_| ExtrinsicNextNotificationErr::BadParameter)?;
    let out_size = u32::try_from(
        params[3]
            .try_into::<i32>()
            .ok_or(ExtrinsicNextNotificationErr::BadParameter)?,
    )
    .map_err(|_| ExtrinsicNextNotificationErr::BadParameter)?;
    let block = params[4]
        .try_into::<i32>()
        .ok_or(ExtrinsicNextNotificationErr::BadParameter)?
        != 0;

    Ok(NotificationWait {
        notifs_ids,
        notifs_ids_ptr,
        out_pointer,
        out_size,
        block,
    })
}

/// Error that [`parse_extrinsic_next_notification`] can return.
#[derive(Debug)]
enum ExtrinsicNextNotificationErr {
    /// Too many notification ids requested.
    TooManyNotificationIds {
        /// Number of notification IDs that have been requested.
        requested: u32,
    },
    /// Bad type or invalid value for a parameter.
    BadParameter,
}

/// Analyzes a call to `emit_message` made by the given thread.
///
/// The `thread` parameter is only used in order to read memory from the process. This function
/// has no side effect.
///
/// Returns an error if the call is invalid.
fn parse_extrinsic_emit_message<TPud, TTud>(
    thread: &mut processes::ProcessesCollectionThread<TPud, LocalThreadUserData<TTud>>,
    params: Vec<wasmi::RuntimeValue>,
) -> Result<EmitMessage, ExtrinsicEmitMessageErr> {
    // We use an assert here rather than a runtime check because the WASM VM (rather than us) is
    // supposed to check the function signature.
    assert_eq!(params.len(), 6);

    let interface: InterfaceHash = {
        let addr = u32::try_from(
            params[0]
                .try_into::<i32>()
                .ok_or(ExtrinsicEmitMessageErr::BadParameter)?,
        )
        .map_err(|_| ExtrinsicEmitMessageErr::BadParameter)?;
        InterfaceHash::from(
            <[u8; 32]>::try_from(
                &thread
                    .read_memory(addr, 32)
                    .map_err(|_| ExtrinsicEmitMessageErr::BadParameter)?[..],
            )
            .map_err(|_| ExtrinsicEmitMessageErr::BadParameter)?,
        )
    };

    let message = {
        let addr = u32::try_from(
            params[1]
                .try_into::<i32>()
                .ok_or(ExtrinsicEmitMessageErr::BadParameter)?,
        )
        .map_err(|_| ExtrinsicEmitMessageErr::BadParameter)?;
        let num_bufs = u32::try_from(
            params[2]
                .try_into::<i32>()
                .ok_or(ExtrinsicEmitMessageErr::BadParameter)?,
        )
        .map_err(|_| ExtrinsicEmitMessageErr::BadParameter)?;
        let mut out_msg = Vec::new();
        for buf_n in 0..num_bufs {
            let sub_buf_ptr = thread
                .read_memory(addr + 8 * buf_n, 4)
                .map_err(|_| ExtrinsicEmitMessageErr::BadParameter)?;
            let sub_buf_ptr = LittleEndian::read_u32(&sub_buf_ptr);
            let sub_buf_sz = thread
                .read_memory(addr + 8 * buf_n + 4, 4)
                .map_err(|_| ExtrinsicEmitMessageErr::BadParameter)?;
            let sub_buf_sz = LittleEndian::read_u32(&sub_buf_sz);
            if out_msg.len()
                + usize::try_from(sub_buf_sz).map_err(|_| ExtrinsicEmitMessageErr::BadParameter)?
                >= 16 * 1024 * 1024
            {
                // TODO: arbitrary maximum message length
                panic!("Max message length reached");
                //return Err(());
            }
            out_msg.extend_from_slice(
                &thread
                    .read_memory(sub_buf_ptr, sub_buf_sz)
                    .map_err(|_| ExtrinsicEmitMessageErr::BadParameter)?,
            );
        }
        EncodedMessage(out_msg)
    };

    let needs_answer = params[3]
        .try_into::<i32>()
        .ok_or(ExtrinsicEmitMessageErr::BadParameter)?
        != 0;
    let allow_delay = params[4]
        .try_into::<i32>()
        .ok_or(ExtrinsicEmitMessageErr::BadParameter)?
        != 0;
    let message_id_write = if needs_answer {
        Some(
            u32::try_from(
                params[5]
                    .try_into::<i32>()
                    .ok_or(ExtrinsicEmitMessageErr::BadParameter)?,
            )
            .map_err(|_| ExtrinsicEmitMessageErr::BadParameter)?,
        )
    } else {
        None
    };

    Ok(EmitMessage {
        interface,
        message_id_write,
        message,
        allow_delay,
    })
}

/// Error that [`parse_extrinsic_emit_message`] can return.
#[derive(Debug)]
enum ExtrinsicEmitMessageErr {
    /// Bad type or invalid value for a parameter.
    BadParameter,
}

/// Analyzes a call to `emit_answer` made by the given thread.
///
/// The `thread` parameter is only used in order to read memory from the process. This function
/// has no side effect.
///
/// Returns an error if the call is invalid.
fn parse_extrinsic_emit_answer<TPud, TTud>(
    thread: &mut processes::ProcessesCollectionThread<TPud, LocalThreadUserData<TTud>>,
    params: Vec<wasmi::RuntimeValue>,
) -> Result<EmitAnswer, ExtrinsicEmitAnswerErr> {
    // We use an assert here rather than a runtime check because the WASM VM (rather than us) is
    // supposed to check the function signature.
    assert_eq!(params.len(), 3);

    let message_id = {
        let addr = u32::try_from(
            params[0]
                .try_into::<i32>()
                .ok_or(ExtrinsicEmitAnswerErr::BadParameter)?,
        )
        .map_err(|_| ExtrinsicEmitAnswerErr::BadParameter)?;
        let buf = thread
            .read_memory(addr, 8)
            .map_err(|_| ExtrinsicEmitAnswerErr::BadParameter)?;
        MessageId::from(byteorder::LittleEndian::read_u64(&buf))
    };

    let response = {
        let addr = u32::try_from(
            params[1]
                .try_into::<i32>()
                .ok_or(ExtrinsicEmitAnswerErr::BadParameter)?,
        )
        .map_err(|_| ExtrinsicEmitAnswerErr::BadParameter)?;
        let sz = u32::try_from(
            params[2]
                .try_into::<i32>()
                .ok_or(ExtrinsicEmitAnswerErr::BadParameter)?,
        )
        .map_err(|_| ExtrinsicEmitAnswerErr::BadParameter)?;
        EncodedMessage(
            thread
                .read_memory(addr, sz)
                .map_err(|_| ExtrinsicEmitAnswerErr::BadParameter)?,
        )
    };

    Ok(EmitAnswer {
        message_id,
        response,
    })
}

/// Error that [`parse_extrinsic_emit_answer`] can return.
#[derive(Debug)]
enum ExtrinsicEmitAnswerErr {
    /// Bad type or invalid value for a parameter.
    BadParameter,
}

/// Analyzes a call to `emit_message_error` made by the given thread.
/// Returns the message for which to notify of an error.
///
/// The `thread` parameter is only used in order to read memory from the process. This function
/// has no side effect.
///
/// Returns an error if the call is invalid.
fn parse_extrinsic_emit_message_error<TPud, TTud>(
    thread: &mut processes::ProcessesCollectionThread<TPud, LocalThreadUserData<TTud>>,
    params: Vec<wasmi::RuntimeValue>,
) -> Result<MessageId, ExtrinsicEmitMessageErrorErr> {
    // We use an assert here rather than a runtime check because the WASM VM (rather than us) is
    // supposed to check the function signature.
    assert_eq!(params.len(), 1);

    let msg_id = {
        let addr = u32::try_from(
            params[0]
                .try_into::<i32>()
                .ok_or(ExtrinsicEmitMessageErrorErr::BadParameter)?,
        )
        .map_err(|_| ExtrinsicEmitMessageErrorErr::BadParameter)?;
        let buf = thread
            .read_memory(addr, 8)
            .map_err(|_| ExtrinsicEmitMessageErrorErr::BadParameter)?;
        MessageId::from(byteorder::LittleEndian::read_u64(&buf))
    };

    Ok(msg_id)
}

/// Error that [`parse_extrinsic_emit_message_error`] can return.
#[derive(Debug)]
enum ExtrinsicEmitMessageErrorErr {
    /// Bad type or invalid value for a parameter.
    BadParameter,
}

/// Analyzes a call to `cancel_message` made by the given thread.
/// Returns the message to cancel.
///
/// The `thread` parameter is only used in order to read memory from the process. This function
/// has no side effect.
///
/// Returns an error if the call is invalid.
fn parse_extrinsic_cancel_message<TPud, TTud>(
    thread: &mut processes::ProcessesCollectionThread<TPud, LocalThreadUserData<TTud>>,
    params: Vec<wasmi::RuntimeValue>,
) -> Result<MessageId, ExtrinsicCancelMessageErr> {
    // We use an assert here rather than a runtime check because the WASM VM (rather than us) is
    // supposed to check the function signature.
    assert_eq!(params.len(), 1);

    let msg_id = {
        let addr = u32::try_from(
            params[0]
                .try_into::<i32>()
                .ok_or(ExtrinsicCancelMessageErr::BadParameter)?,
        )
        .map_err(|_| ExtrinsicCancelMessageErr::BadParameter)?;
        let buf = thread
            .read_memory(addr, 8)
            .map_err(|_| ExtrinsicCancelMessageErr::BadParameter)?;
        MessageId::from(byteorder::LittleEndian::read_u64(&buf))
    };

    Ok(msg_id)
}

/// Error that [`parse_extrinsic_cancel_message`] can return.
#[derive(Debug)]
enum ExtrinsicCancelMessageErr {
    /// Bad type or invalid value for a parameter.
    BadParameter,
}<|MERGE_RESOLUTION|>--- conflicted
+++ resolved
@@ -1140,11 +1140,6 @@
     .map_err(|_| ExtrinsicNextNotificationErr::BadParameter)?;
     // TODO: consider not copying the notification ids and read memory on demand instead
     let notifs_ids = {
-<<<<<<< HEAD
-        let len = u32::try_from(params[1].try_into::<i32>().ok_or(())?).map_err(|_| ())?;
-        let mem = thread.read_memory(notifs_ids_ptr, len * 8)?;
-        let mut out = vec![MessageId::from(0u64); usize::try_from(len).map_err(|_| ())?];
-=======
         let len = u32::try_from(
             params[1]
                 .try_into::<i32>()
@@ -1161,7 +1156,6 @@
         let len_usize = usize::try_from(len)
             .map_err(|_| ExtrinsicNextNotificationErr::TooManyNotificationIds { requested: len })?;
         let mut out = vec![MessageId::from(0u64); len_usize];
->>>>>>> 518082a1
         for (o, i) in out.iter_mut().zip(mem.chunks(8)) {
             let val = byteorder::LittleEndian::read_u64(i);
             *o = MessageId::from(val);
