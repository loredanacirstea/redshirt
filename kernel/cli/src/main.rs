// Copyright (C) 2019  Pierre Krieger
//
// This program is free software: you can redistribute it and/or modify
// it under the terms of the GNU General Public License as published by
// the Free Software Foundation, either version 3 of the License, or
// (at your option) any later version.
//
// This program is distributed in the hope that it will be useful,
// but WITHOUT ANY WARRANTY; without even the implied warranty of
// MERCHANTABILITY or FITNESS FOR A PARTICULAR PURPOSE.  See the
// GNU General Public License for more details.
//
// You should have received a copy of the GNU General Public License
// along with this program.  If not, see <https://www.gnu.org/licenses/>.

#![deny(intra_doc_link_resolution_failure)]

use std::{fs, path::PathBuf, process};
use structopt::StructOpt;
use winit::event_loop::EventLoop;

#[derive(Debug, StructOpt)]
#[structopt(name = "redshirt-cli", about = "Redshirt modules executor.")]
struct CliOptions {
    /// WASM file to run.
    #[structopt(parse(from_os_str))]
    wasm_file: PathBuf,
}

fn main() {
    futures::executor::block_on(async_main());
}

async fn async_main() {
    let event_loop = EventLoop::new();

    let cli_requested_process = {
        let cli_opts = CliOptions::from_args();
        let wasm_file_content = fs::read(cli_opts.wasm_file).expect("failed to read input file");
        redshirt_core::module::Module::from_bytes(&wasm_file_content)
            .expect("failed to parse input file")
    };

    let window = winit::window::Window::new(&event_loop).unwrap();

    let mut system = redshirt_core::system::SystemBuilder::new()
        .with_native_program(redshirt_time_hosted::TimerHandler::new())
        .with_native_program(redshirt_stdout_hosted::StdoutHandler::new())
        .with_native_program(redshirt_webgpu_hosted::WebGPUHandler::new(window))
        .build();

    let cli_pid = system.execute(&cli_requested_process);

    event_loop.run(move |event, _, control_flow| {
        *control_flow = winit::event_loop::ControlFlow::Poll;

        match event {
            winit::event::Event::WindowEvent {
                event: winit::event::WindowEvent::CloseRequested,
                ..
            } => {
                println!("The close button was pressed; stopping");
                *control_flow = winit::event_loop::ControlFlow::Exit;
            },
            winit::event::Event::MainEventsCleared => {
                // TODO: put application code here only
            },
            _ => {}     // TODO: RedrawRequested as well
        }

        let outcome = system.run().now_or_never();
        match outcome {
<<<<<<< HEAD
            None => {},
            Some(redshirt_core::system::SystemRunOutcome::ProgramFinished { pid, outcome }) => {
                if cli_pid == Some(pid) {
                    process::exit(match outcome {
                        Ok(_) => 0,
                        Err(err) => {
                            println!("{:?}", err);
                            1
                        }
                    });
                }
=======
            redshirt_core::system::SystemRunOutcome::ProgramFinished { pid, outcome }
                if pid == cli_pid =>
            {
                process::exit(match outcome {
                    Ok(_) => 0,
                    Err(err) => {
                        println!("{:?}", err);
                        1
                    }
                });
>>>>>>> ec445ad9
            }
            _ => panic!(),
        }
    });
}<|MERGE_RESOLUTION|>--- conflicted
+++ resolved
@@ -15,6 +15,7 @@
 
 #![deny(intra_doc_link_resolution_failure)]
 
+use futures::prelude::*;
 use std::{fs, path::PathBuf, process};
 use structopt::StructOpt;
 use winit::event_loop::EventLoop;
@@ -70,20 +71,8 @@
 
         let outcome = system.run().now_or_never();
         match outcome {
-<<<<<<< HEAD
             None => {},
-            Some(redshirt_core::system::SystemRunOutcome::ProgramFinished { pid, outcome }) => {
-                if cli_pid == Some(pid) {
-                    process::exit(match outcome {
-                        Ok(_) => 0,
-                        Err(err) => {
-                            println!("{:?}", err);
-                            1
-                        }
-                    });
-                }
-=======
-            redshirt_core::system::SystemRunOutcome::ProgramFinished { pid, outcome }
+            Some(redshirt_core::system::SystemRunOutcome::ProgramFinished { pid, outcome })
                 if pid == cli_pid =>
             {
                 process::exit(match outcome {
@@ -93,7 +82,6 @@
                         1
                     }
                 });
->>>>>>> ec445ad9
             }
             _ => panic!(),
         }
