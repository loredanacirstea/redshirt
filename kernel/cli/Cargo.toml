--- conflicted
+++ resolved
@@ -10,23 +10,13 @@
 [dependencies]
 async-std = "1.3"
 futures = "0.3.1"
-<<<<<<< HEAD
-nametbd-core = { path = "../../core" }
-nametbd-network-interface = { path = "../../interfaces/network" }
-nametbd-stdout-interface = { path = "../../interfaces/stdout" }
-nametbd-tap-hosted = { path = "../hosted-tap" }
-nametbd-time-hosted = { path = "../hosted-time" }
-nametbd-time-interface = { path = "../../interfaces/time" }
-nametbd-wasi-hosted = { path = "../hosted-wasi" }
-=======
 redshirt-core = { path = "../../core" }
+redshirt-network-interface = { path = "../../interfaces/network" }
 redshirt-stdout-interface = { path = "../../interfaces/stdout" }
-redshirt-tcp-hosted = { path = "../hosted-tcp" }
-redshirt-tcp-interface = { path = "../../interfaces/tcp" }
+redshirt-tap-hosted = { path = "../hosted-tap" }
 redshirt-time-hosted = { path = "../hosted-time" }
 redshirt-time-interface = { path = "../../interfaces/time" }
 redshirt-wasi-hosted = { path = "../hosted-wasi" }
->>>>>>> e93914ee
 parity-scale-codec = "1.0.5"
 wasi = "0.7.0"
 
