[package]
name = "p2p-loader"
version = "0.1.0"
authors = ["Pierre Krieger <pierre.krieger1708@gmail.com>"]
edition = "2018"
publish = false

[dependencies]
futures = "0.3"
libp2p-core = "0.14.0-alpha.1"
libp2p-kad = "0.14.0-alpha.1"
libp2p-mplex = "0.14.0-alpha.1"
#libp2p-secio = "0.14.0-alpha.1"
libp2p-plaintext = "0.14.0-alpha.1"
libp2p-swarm = "0.4.0-alpha.1"
log = "0.4"
parity-scale-codec = "1.0.5"

[target.'cfg(not(target_arch = "wasm32"))'.dependencies]
env_logger = "0.7.1"
libp2p-tcp = "0.14.0-alpha.1"

[target.'cfg(target_arch = "wasm32")'.dependencies]
redshirt-interface-interface = { path = "../../interfaces/interface" }
redshirt-loader-interface = { path = "../../interfaces/loader" }
<<<<<<< HEAD
redshirt-network-interface = { path = "../../interfaces/network" }
redshirt-syscalls = { path = "../../interfaces/syscalls" }
redshirt-time-interface = { path = "../../interfaces/time" }
parity-scale-codec = "1.0.5"
=======
redshirt-log-interface = { path = "../../interfaces/log" }
redshirt-syscalls = { path = "../../interfaces/syscalls" }
redshirt-tcp-interface = { path = "../../interfaces/tcp" }
redshirt-time-interface = { path = "../../interfaces/time" }
>>>>>>> 7e9ef58d
<|MERGE_RESOLUTION|>--- conflicted
+++ resolved
@@ -23,14 +23,7 @@
 [target.'cfg(target_arch = "wasm32")'.dependencies]
 redshirt-interface-interface = { path = "../../interfaces/interface" }
 redshirt-loader-interface = { path = "../../interfaces/loader" }
-<<<<<<< HEAD
 redshirt-network-interface = { path = "../../interfaces/network" }
-redshirt-syscalls = { path = "../../interfaces/syscalls" }
-redshirt-time-interface = { path = "../../interfaces/time" }
-parity-scale-codec = "1.0.5"
-=======
 redshirt-log-interface = { path = "../../interfaces/log" }
 redshirt-syscalls = { path = "../../interfaces/syscalls" }
-redshirt-tcp-interface = { path = "../../interfaces/tcp" }
-redshirt-time-interface = { path = "../../interfaces/time" }
->>>>>>> 7e9ef58d
+redshirt-time-interface = { path = "../../interfaces/time" }